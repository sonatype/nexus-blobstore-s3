/*
 * Sonatype Nexus (TM) Open Source Version
 * Copyright (c) 2017-present Sonatype, Inc.
 * All rights reserved. Includes the third-party code listed at http://links.sonatype.com/products/nexus/oss/attributions.
 *
 * This program and the accompanying materials are made available under the terms of the Eclipse Public License Version 1.0,
 * which accompanies this distribution and is available at http://www.eclipse.org/legal/epl-v10.html.
 *
 * Sonatype Nexus (TM) Professional Version is available from Sonatype, Inc. "Sonatype" and "Sonatype Nexus" are trademarks
 * of Sonatype, Inc. Apache Maven is a trademark of the Apache Software Foundation. M2eclipse is a trademark of the
 * Eclipse Foundation. All other trademarks are the property of their respective owners.
 */
package org.sonatype.nexus.blobstore.s3.internal

import org.sonatype.nexus.blobstore.LocationStrategy
import org.sonatype.nexus.blobstore.api.BlobId
import org.sonatype.nexus.blobstore.api.BlobStoreConfiguration

import com.amazonaws.services.s3.AmazonS3
import com.amazonaws.services.s3.model.BucketLifecycleConfiguration
import com.amazonaws.services.s3.model.BucketLifecycleConfiguration.Transition
import com.amazonaws.services.s3.model.S3Object
import com.amazonaws.services.s3.model.S3ObjectInputStream
import com.amazonaws.services.s3.model.StorageClass
import com.amazonaws.services.s3.model.lifecycle.LifecycleFilter
import com.amazonaws.services.s3.model.lifecycle.LifecycleTagPredicate
import spock.lang.Specification

/**
 * {@link S3BlobStore} tests.
 */
class S3BlobStoreTest
    extends Specification
{

  AmazonS3Factory amazonS3Factory = Mock()

  LocationStrategy permanentLocationStrategy = Mock()

  LocationStrategy temporaryLocationStrategy =  Mock()

  S3BlobStoreMetricsStore storeMetrics = Mock()

  AmazonS3 s3 = Mock()

  S3BlobStore blobStore = new S3BlobStore(amazonS3Factory, permanentLocationStrategy, temporaryLocationStrategy, storeMetrics)

<<<<<<< HEAD
  def "Get blob"() {
    given: 'A mocked S3 setup'
      permanentLocationStrategy.location(_) >> { args -> args[0].toString() }
      amazonS3Factory.create(_) >> s3
      def config = new BlobStoreConfiguration()
      config.attributes = [file: [path: 'mybucket']]
      def attributesS3Object = mockS3Object("""\
=======
  def config = new BlobStoreConfiguration()

  def attributesContents = """\
>>>>>>> 2dccd07d
        |#Thu Jun 01 23:10:55 UTC 2017
        |@BlobStore.created-by=admin
        |size=11
        |@Bucket.repo-name=test
        |creationTime=1496358655289
        |@BlobStore.content-type=text/plain
        |@BlobStore.blob-name=test
        |sha1=eb4c2a5a1c04ca2d504c5e57e1f88cef08c75707
      """.stripMargin()

  def setup() {
    permanentLocationStrategy.location(_) >> { args -> args[0].toString() }
    amazonS3Factory.create(_) >> s3
    config.attributes = [s3: [bucket: 'mybucket']]
  }

  def "Get blob"() {
    given: 'A mocked S3 setup'
      def attributesS3Object = mockS3Object(attributesContents)
      def contentS3Object = mockS3Object('hello world')
      1 * s3.doesBucketExist('mybucket') >> true
      1 * s3.getBucketLifecycleConfiguration('mybucket') >>
          blobStore.makeLifecycleConfiguration(null, S3BlobStore.DEFAULT_EXPIRATION_IN_DAYS)
      1 * s3.doesObjectExist('mybucket', 'metadata.properties') >> false
      1 * s3.doesObjectExist('mybucket', 'content/test.properties') >> true
      1 * s3.getObject('mybucket', 'content/test.properties') >> attributesS3Object
      1 * s3.getObject('mybucket', 'content/test.bytes') >> contentS3Object

    when: 'An existing blob is read'
      blobStore.init(config)
      blobStore.doStart()
      def blob = blobStore.get(new BlobId('test'))

    then: 'The contents are read from s3'
      blob.inputStream.text == 'hello world'
  }

  def 'set lifecycle on pre-existing bucket if not present'() {
    given: 'bucket already exists, but has null lifecycle configuration'
      s3.doesBucketExist('mybucket') >> true

    when: 'init fires'
      blobStore.init(config)

    then: 'lifecycle configuration is added'
      1 * s3.setBucketLifecycleConfiguration('mybucket', !null)
  }

  def 'soft delete successful'() {
    given: 'blob exists'
      blobStore.init(config)
      blobStore.doStart()
      def attributesS3Object = mockS3Object(attributesContents)
      1 * s3.doesObjectExist('mybucket', 'content/soft-delete-success.properties') >> true
      1 * s3.getObject('mybucket', 'content/soft-delete-success.properties') >> attributesS3Object

    when: 'blob is deleted'
      def deleted = blobStore.delete(new BlobId('soft-delete-success'), 'successful test')

    then: 'deleted tag is added'
      deleted == true
      1 * s3.setObjectTagging(!null)
  }

  def 'soft delete returns false when blob does not exist'() {
    given: 'blob store setup'
      blobStore.init(config)
      blobStore.doStart()

    when: 'nonexistent blob is deleted'
      def deleted = blobStore.delete(new BlobId('soft-delete-fail'), 'test')

    then: 'deleted tag is added'
      deleted == false
      0 * s3.setObjectTagging(!null)
  }

  def 'isExpirationLifecycleConfigurationPresent returns false on empty config'() {
    given: 'empty lifecycleConfiguration'
      def bucketConfig = new BucketLifecycleConfiguration()

    when: 'isExpirationLifecycleConfigurationPresent called'
      def result = blobStore.isExpirationLifecycleConfigurationPresent(bucketConfig)

    then: 'false'
      !result
  }

  /**
   * Make sure if admins have set other lifecycle rules we don't clobber them.
   */
  def 'adding lifecycle leaves other rules alone'() {
    def bucketConfig = new BucketLifecycleConfiguration()
    def rule = new BucketLifecycleConfiguration.Rule()
        .withId('some other rule')
        .withTransitions([
        new Transition().withStorageClass(StorageClass.Glacier).withDays(365)
    ])
        .withStatus(BucketLifecycleConfiguration.ENABLED.toString())
    bucketConfig.setRules([ rule ])

    given: 'empty lifecycleConfiguration'
      s3.doesBucketExist('mybucket') >> true
      s3.getBucketLifecycleConfiguration('mybucket') >> bucketConfig

    when: 'init called'
      blobStore.init(config)

    then: 'glacier rule still present'
      1 * s3.setBucketLifecycleConfiguration(_, _) >> { bucketName, capturedConfig ->
        assert capturedConfig.getRules().size() == 2
        assert capturedConfig.getRules().stream().anyMatch { it.id == 'some other rule' }
        assert capturedConfig.getRules().stream().anyMatch { it.id == S3BlobStore.LIFECYCLE_EXPIRATION_RULE_ID }
      }
  }

  private mockS3Object(String contents) {
    S3Object s3Object = Mock()
    s3Object.getObjectContent() >> new S3ObjectInputStream(new ByteArrayInputStream(contents.bytes), null)
    s3Object
  }
}<|MERGE_RESOLUTION|>--- conflicted
+++ resolved
@@ -45,19 +45,9 @@
 
   S3BlobStore blobStore = new S3BlobStore(amazonS3Factory, permanentLocationStrategy, temporaryLocationStrategy, storeMetrics)
 
-<<<<<<< HEAD
-  def "Get blob"() {
-    given: 'A mocked S3 setup'
-      permanentLocationStrategy.location(_) >> { args -> args[0].toString() }
-      amazonS3Factory.create(_) >> s3
-      def config = new BlobStoreConfiguration()
-      config.attributes = [file: [path: 'mybucket']]
-      def attributesS3Object = mockS3Object("""\
-=======
   def config = new BlobStoreConfiguration()
 
   def attributesContents = """\
->>>>>>> 2dccd07d
         |#Thu Jun 01 23:10:55 UTC 2017
         |@BlobStore.created-by=admin
         |size=11
